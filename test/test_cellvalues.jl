
#Inverse parametric mapping ξ = ϕ(x)
function MAPPING(interpolation, cell_coordinates, global_coordinate::Vec{dim}) where dim
    ξ = zero(global_coordinate)
    n_basefuncs = getnbasefunctions(interpolation)
    max_iters = 10
    tol_norm = 1e-16
    for _ in 1:max_iters
        global_guess = zero(global_coordinate)
        J = zero(Tensor{2, dim, T})
        # TODO batched eval after 764 is merged.
        for j in 1:n_basefuncs
            dNdξ, N = Ferrite.shape_gradient_and_value(interpolation, ξ, j)
            global_guess += N * cell_coordinates[j]
            J += cell_coordinates[j] ⊗ dNdξ
        end
        residual = global_guess - global_coordinate
        if norm(residual) <= tol_norm
            break
        end
        ξ -= inv(J) ⋅ residual
    end
    return ξ
end

function function_value_from_physical_coord(interpolation::Interpolation, cell_coordinates, X::Vec{dim,T}, ue) where {dim,T}
    n_basefuncs = getnbasefunctions(interpolation)
    scalar_ip = interpolation isa Ferrite.ScalarInterpolation ? interpolation : interpolation.ip
    @assert length(ue) == n_basefuncs
    ξ = MAPPING(scalar_ip, cell_coordinates, X)
    u = zero(typeof(shape_value(interpolation, ξ, 1))) #Is there a utility function for this init?
    for j in 1:n_basefuncs
        N = shape_value(interpolation, ξ, j)
        u += N * ue[j]
    end
    return u
end

@testset "CellValues" begin
    scalar_interpol, quad_rule =  (Lagrange{RefQuadrilateral, 2}(), QuadratureRule{RefQuadrilateral}(2))
@testset "ip=$scalar_interpol quad_rule=$(typeof(quad_rule))" for (scalar_interpol, quad_rule) in  (
                                    (Lagrange{RefLine, 1}(), QuadratureRule{RefLine}(2)),
                                    (Lagrange{RefLine, 2}(), QuadratureRule{RefLine}(2)),
                                    (Lagrange{RefQuadrilateral, 1}(), QuadratureRule{RefQuadrilateral}(2)),
                                    (Lagrange{RefQuadrilateral, 2}(), QuadratureRule{RefQuadrilateral}(2)),
                                    (Lagrange{RefTriangle, 1}(), QuadratureRule{RefTriangle}(2)),
                                    (Lagrange{RefTriangle, 2}(), QuadratureRule{RefTriangle}(2)),
                                    (Lagrange{RefTriangle, 3}(), QuadratureRule{RefTriangle}(2)),
                                    (Lagrange{RefTriangle, 4}(), QuadratureRule{RefTriangle}(2)),
                                    (Lagrange{RefTriangle, 5}(), QuadratureRule{RefTriangle}(2)),
                                    (Lagrange{RefHexahedron, 1}(), QuadratureRule{RefHexahedron}(2)),
                                    (Serendipity{RefQuadrilateral, 2}(), QuadratureRule{RefQuadrilateral}(2)),
                                    (Lagrange{RefTriangle, 1}(), QuadratureRule{RefTriangle}(2)),
                                    (Lagrange{RefTetrahedron, 2}(), QuadratureRule{RefTetrahedron}(2)),
                                    (Lagrange{RefPrism, 2}(), QuadratureRule{RefPrism}(2)),
                                    (Lagrange{RefPyramid, 2}(), QuadratureRule{RefPyramid}(2)),
                                   )
    DiffOrder=2
    func_interpol = VectorizedInterpolation(scalar_interpol)
    for DiffOrder in 1:2, func_interpol in (scalar_interpol, VectorizedInterpolation(scalar_interpol))
        T = eltype(quad_rule.weights)
        geom_interpol = scalar_interpol # Tests below assume this
        n_basefunc_base = getnbasefunctions(scalar_interpol)
<<<<<<< HEAD
        cv = @inferred CellValues(quad_rule, func_interpol, geom_interpol)
=======
        update_gradients = true
        update_hessians = (DiffOrder==2 && Ferrite.getorder(func_interpol) > 1)
        cv = CellValues(quad_rule, func_interpol, geom_interpol; update_gradients, update_hessians)
>>>>>>> 7997f530
        ndim = Ferrite.getdim(func_interpol)
        n_basefuncs = getnbasefunctions(func_interpol)

        @test getnbasefunctions(cv) == n_basefuncs

        coords, n = valid_coordinates_and_normals(func_interpol)
        reinit!(cv, coords)
        @test_call reinit!(cv, coords)

        # We test this by applying a given deformation gradient on all the nodes.
        # Since this is a linear deformation we should get back the exact values
        # from the interpolation.
        V, G, H = if func_interpol isa Ferrite.ScalarInterpolation
            (rand(T), rand(Tensor{1, ndim}), Tensor{2, ndim}((i,j)-> i==j ? rand(T) : 0.0))
        else
            (rand(Tensor{1, ndim}), rand(Tensor{2, ndim}), Tensor{3, ndim}((i,j,k)-> i==j==k ? rand(T) : 0.0))
        end

        u_funk(x,V,G,H) = begin 
            if update_hessians
                0.5*x⋅H⋅x + G⋅x + V
            else
                G⋅x + V
            end
        end

        _ue = [u_funk(coords[i],V,G,H) for i in 1:n_basefunc_base]
        ue = reinterpret(Float64, _ue)

        for i in 1:getnquadpoints(cv)
            xqp = spatial_coordinate(cv, i, coords)
            Hqp, Gqp, Vqp = Tensors.hessian(x -> u_funk(x,V,G,H), xqp, :all)

            @test function_value(cv, i, ue) ≈ Vqp
            @test function_gradient(cv, i, ue) ≈ Gqp
            if update_hessians
                #Note, the jacobian of the element is constant, which makes the hessian (of the mapping) 
                #zero. So this is not the optimal test
                @test Ferrite.function_hessian(cv, i, ue) ≈ Hqp
            end
            if func_interpol isa Ferrite.VectorInterpolation
                @test function_symmetric_gradient(cv, i, ue) ≈ 0.5(Gqp + Gqp')
                @test function_divergence(cv, i, ue) ≈ tr(Gqp)
                ndim == 3 && @test function_curl(cv, i, ue) ≈ Ferrite.curl_from_gradient(Gqp)
            else
                @test function_divergence(cv, i, ue) ≈ sum(Gqp)
            end
        end

        #Test CellValues when input is a ::Vector{<:Vec} (most of which is deprecated)
        ue_vec = [zero(Vec{ndim,Float64}) for i in 1:n_basefunc_base]
        G_vector = rand(Tensor{2, ndim})
        for i in 1:n_basefunc_base
            ue_vec[i] = G_vector ⋅ coords[i]
        end

        for i in 1:getnquadpoints(cv)
            if func_interpol isa Ferrite.ScalarInterpolation
                @test function_gradient(cv, i, ue_vec) ≈ G_vector
            else# func_interpol isa Ferrite.VectorInterpolation
                @test (@test_deprecated function_gradient(cv, i, ue_vec)) ≈ G_vector
                @test (@test_deprecated function_symmetric_gradient(cv, i, ue_vec)) ≈ 0.5(G_vector + G_vector')
                @test (@test_deprecated function_divergence(cv, i, ue_vec)) ≈ tr(G_vector)
                if ndim == 3
                    @test (@test_deprecated function_curl(cv, i, ue_vec)) ≈ Ferrite.curl_from_gradient(G_vector)
                end
                function_value(cv, i, ue_vec)
            end
        end

        #Check if the non-linear mapping is correct
        #Only do this for one interpolation becuase it relise on AD on "iterative function"
        if scalar_interpol === Lagrange{RefQuadrilateral, 1}()
            coords_nl = [x+rand(x)*0.01 for x in coords] #add some displacement to nodes
            reinit!(cv, coords_nl)

            _ue_nl = [u_funk(coords[i],V,G,H) for i in 1:n_basefunc_base]
            ue_nl = reinterpret(Float64, _ue_nl)
            
            for i in 1:getnquadpoints(cv)
                xqp = spatial_coordinate(cv, i, coords_nl)
                Hqp, Gqp, Vqp = Tensors.hessian(x -> function_value_from_physical_coord(func_interpol, coords_nl, x, ue_nl), xqp, :all)
                @test function_value(cv, i, ue_nl) ≈ Vqp
                @test function_gradient(cv, i, ue_nl) ≈ Gqp
                if update_hessians
                    @test Ferrite.function_hessian(cv, i, ue_nl) ≈ Hqp
                end
            end
            reinit!(cv, coords) # reinit back to old coords
        end

        # Test of volume
        vol = 0.0
        for i in 1:getnquadpoints(cv)
            vol += getdetJdV(cv,i)
        end
        @test vol ≈ calculate_volume(func_interpol, coords)

        # Test quadrature rule after reinit! with ref. coords
        coords = Ferrite.reference_coordinates(func_interpol)
        reinit!(cv, coords)
        vol = 0.0
        for i in 1:getnquadpoints(cv)
            vol += getdetJdV(cv,i)
        end
        @test vol ≈ reference_volume(func_interpol)

        # Test spatial coordinate (after reinit with ref.coords we should get back the quad_points)
        for (i, qp_x) in pairs(Ferrite.getpoints(quad_rule))
            @test spatial_coordinate(cv, i, coords) ≈ qp_x
        end

        @testset "copy(::CellValues)" begin
            cvc = copy(cv)
            @test typeof(cv) == typeof(cvc)

            # Test that all mutable types in FunctionValues and GeometryMapping have been copied
            for key in (:fun_values, :geo_mapping)
                val = getfield(cv, key)
                valc = getfield(cvc, key)
                for fname in fieldnames(typeof(val))
                    v = getfield(val, fname)
                    vc = getfield(valc, fname)
                    isbits(v) || @test v !== vc
                    @test v == vc
                end
            end
            # Test that qr and detJdV is copied as expected. 
            # Note that qr remain aliased, as defined by `copy(qr)=qr`, see quadrature.jl.
            for fname in (:qr, :detJdV)
                v = getfield(cv, fname)
                vc = getfield(cvc, fname)
                fname === :qr || @test v !== vc
                @test v == vc
            end
        end
    end
end

@testset "#265: error message for incompatible geometric interpolation" begin
    dim = 1
    deg = 1
    grid = generate_grid(Line, (2,))
    ip_fe = Lagrange{RefLine, deg}()
    dh = DofHandler(grid)
    add!(dh, :u, ip_fe)
    close!(dh);
    cell = first(CellIterator(dh))
    ip_geo = Lagrange{RefLine, 2}()
    qr = QuadratureRule{RefLine}(deg+1)
    cv = CellValues(qr, ip_fe, ip_geo)
    res = @test_throws ArgumentError reinit!(cv, cell)
    @test occursin("265", res.value.msg)
    ip_geo = Lagrange{RefLine, 1}()
    cv = CellValues(qr, ip_fe, ip_geo)
    reinit!(cv, cell)
end

@testset "error paths in function_* and reinit!" begin
    dim = 2
    qp = 1
    ip = Lagrange{RefTriangle,1}()
    qr = QuadratureRule{RefTriangle}(1)
    qr_f = FaceQuadratureRule{RefTriangle}(1)
    csv = CellValues(qr, ip)
    cvv = CellValues(qr, VectorizedInterpolation(ip))
    csv_embedded = CellValues(qr, ip, ip^3)
    fsv = FaceValues(qr_f, ip)
    fvv = FaceValues(qr_f, VectorizedInterpolation(ip))
    fsv_embedded = FaceValues(qr_f, ip, ip^3)
    
    x, n = valid_coordinates_and_normals(ip)
    reinit!(csv, x)
    reinit!(cvv, x)
    reinit!(fsv, x, 1)
    reinit!(fvv, x, 1)
    
    # Wrong number of coordinates
    xx = [x; x]
    @test_throws ArgumentError reinit!(csv, xx)
    @test_throws ArgumentError reinit!(cvv, xx)
    @test_throws ArgumentError reinit!(fsv, xx, 1)
    @test_throws ArgumentError reinit!(fvv, xx, 1)

    @test_throws ArgumentError spatial_coordinate(csv, qp, xx)
    @test_throws ArgumentError spatial_coordinate(cvv, qp, xx)
    @test_throws ArgumentError spatial_coordinate(fsv, qp, xx)
    @test_throws ArgumentError spatial_coordinate(fvv, qp, xx)

    # Wrong dimension of coordinates 
    @test_throws ArgumentError reinit!(csv_embedded, x)
    @test_throws ArgumentError reinit!(fsv_embedded, x, 1)

    # Wrong number of (local) dofs
    # Scalar values, scalar dofs
    ue = rand(getnbasefunctions(csv) + 1)
    @test_throws ArgumentError function_value(csv, qp, ue)
    @test_throws ArgumentError function_gradient(csv, qp, ue)
    # Vector values, scalar dofs
    ue = rand(getnbasefunctions(cvv) + 1)
    @test_throws ArgumentError function_value(cvv, qp, ue)
    @test_throws ArgumentError function_gradient(cvv, qp, ue)
    @test_throws ArgumentError function_divergence(cvv, qp, ue)
    # Scalar values, vector dofs
    ue = [rand(Vec{dim}) for _ in 1:(getnbasefunctions(csv) + 1)]
    @test_throws ArgumentError function_value(csv, qp, ue)
    @test_throws ArgumentError function_gradient(csv, qp, ue)
    @test_throws ArgumentError function_divergence(csv, qp, ue)
end

@testset "Embedded elements" begin
    @testset "Scalar/vector on curves (vdim = $vdim)" for vdim in (0, 1, 2, 3)
        ip_base = Lagrange{RefLine,1}()
        ip = vdim > 0 ? ip_base^vdim : ip_base
        ue = 2 * rand(getnbasefunctions(ip))
        qr = QuadratureRule{RefLine}(1)
        # Reference values
        csv1 = CellValues(qr, ip)
        reinit!(csv1, [Vec((0.0,)), Vec((1.0,))])

        ## sdim = 2, Consistency with 1D
        csv2 = CellValues(qr, ip, ip_base^2)
        reinit!(csv2, [Vec((0.0, 0.0)), Vec((1.0, 0.0))])
        @test_call skip=true reinit!(csv2, [Vec((0.0, 0.0)), Vec((1.0, 0.0))]) # External error in pinv
        # Test spatial interpolation
        @test spatial_coordinate(csv2, 1, [Vec((0.0, 0.0)), Vec((1.0, 0.0))]) == Vec{2}((0.5, 0.0))
        # Test volume
        @test getdetJdV(csv1, 1) == getdetJdV(csv2, 1)
        # Test flip
        @test shape_value(csv1, 1, 1) == shape_value(csv2, 1, 1)
        @test shape_value(csv1, 1, 2) == shape_value(csv2, 1, 2)
        # Test evals
        @test function_value(csv1, 1, ue) == function_value(csv2, 1, ue)
        if vdim == 0
            @test function_gradient(csv1, 1, ue)[1] == function_gradient(csv2, 1, ue)[1]
            @test 0.0 == function_gradient(csv2, 1, ue)[2]
        else
            @test function_gradient(csv1, 1, ue)[:, 1] == function_gradient(csv2, 1, ue)[:, 1]
            @test                          zeros(vdim) == function_gradient(csv2, 1, ue)[:, 2]
        end

        ## sdim = 3, Consistency with 1D
        csv3 = CellValues(qr, ip, ip_base^3)
        reinit!(csv3, [Vec((0.0, 0.0, 0.0)), Vec((1.0, 0.0, 0.0))])
        @test_call skip=true reinit!(csv3, [Vec((0.0, 0.0, 0.0)), Vec((1.0, 0.0, 0.0))]) # External error in pinv
        # Test spatial interpolation
        @test spatial_coordinate(csv3, 1, [Vec((0.0, 0.0, 0.0)), Vec((1.0, 0.0, 0.0))]) == Vec{3}((0.5, 0.0, 0.0))
        # Test volume
        @test getdetJdV(csv1, 1) == getdetJdV(csv3, 1)
        # Test flip
        @test shape_value(csv1, 1, 1) == shape_value(csv3, 1, 1)
        @test shape_value(csv1, 1, 2) == shape_value(csv3, 1, 2)
        # Test evals
        @test function_value(csv1, 1, ue) == function_value(csv3, 1, ue)
        if vdim == 0
            @test function_gradient(csv1, 1, ue)[1] == function_gradient(csv3, 1, ue)[1]
            @test 0.0 == function_gradient(csv3, 1, ue)[2]
            @test 0.0 == function_gradient(csv3, 1, ue)[3]
        else
            @test function_gradient(csv1, 1, ue)[:, 1] == function_gradient(csv3, 1, ue)[:, 1]
            @test zeros(vdim, 2)                       == function_gradient(csv3, 1, ue)[:, 2:3]
        end

        ## sdim = 3, Consistency in 2D
        reinit!(csv2, [Vec((-1.0, 2.0)), Vec((3.0, -4.0))])
        reinit!(csv3, [Vec((-1.0, 2.0, 0.0)), Vec((3.0, -4.0, 0.0))])
        # Test spatial interpolation
        @test spatial_coordinate(csv2, 1, [Vec((-1.0, 2.0)), Vec((3.0, -4.0))]) == Vec{2}((1.0, -1.0))
        @test spatial_coordinate(csv3, 1, [Vec((-1.0, 2.0, 0.0)), Vec((3.0, -4.0, 0.0))]) == Vec{3}((1.0, -1.0, 0.0))
        # Test volume
        @test getdetJdV(csv2, 1) == getdetJdV(csv3, 1)
        # Test evals
        @test function_value(csv2, 1, ue) == function_value(csv3, 1, ue)
        if vdim == 0
            @test function_gradient(csv2, 1, ue)[1:2] == function_gradient(csv3, 1, ue)[1:2]
            @test                                 0.0 == function_gradient(csv3, 1, ue)[3]
        else
            @test function_gradient(csv2, 1, ue)[:, 1:2] == function_gradient(csv3, 1, ue)[:, 1:2]
            @test                            zeros(vdim) == function_gradient(csv3, 1, ue)[:, 3]
        end
        ## Change plane
        reinit!(csv3, [Vec((-1.0, 0.0, 2.0)), Vec((3.0, 0.0, -4.0))])
        # Test spatial interpolation
        @test spatial_coordinate(csv3, 1, [Vec((-1.0, 0.0, 2.0)), Vec((3.0, 0.0, -4.0))]) == Vec{3}((1.0, 0.0, -1.0))
        # Test volume
        @test getdetJdV(csv2, 1) == getdetJdV(csv3, 1)
        # Test evals
        @test function_value(csv2, 1, ue) == function_value(csv3, 1, ue)
        if vdim == 0
            @test function_gradient(csv2, 1, ue)[1] == function_gradient(csv3, 1, ue)[1]
            @test                               0.0 == function_gradient(csv3, 1, ue)[2]
            @test function_gradient(csv2, 1, ue)[2] == function_gradient(csv3, 1, ue)[3]
        else
            @test function_gradient(csv2, 1, ue)[:, 1] == function_gradient(csv3, 1, ue)[:, 1]
            @test                          zeros(vdim) == function_gradient(csv3, 1, ue)[:, 2]
            @test function_gradient(csv2, 1, ue)[:, 2] == function_gradient(csv3, 1, ue)[:, 3]
        end
    end

    @testset "Scalar/vector on surface (vdim = $vdim)" for vdim in (0, 1, 2, 3)
        ip_base = Lagrange{RefQuadrilateral,1}()
        ip = vdim > 0 ? ip_base^vdim : ip_base
        ue = rand(getnbasefunctions(ip))
        qr = QuadratureRule{RefQuadrilateral}(1)
        csv2 = CellValues(qr, ip)
        csv3 = CellValues(qr, ip, ip_base^3)
        reinit!(csv2, [Vec((-1.0,-1.0)), Vec((1.0,-1.0)), Vec((1.0,1.0)), Vec((-1.0,1.0))])
        @test_call skip=true reinit!(csv2, [Vec((-1.0,-1.0)), Vec((1.0,-1.0)), Vec((1.0,1.0)), Vec((-1.0,1.0))]) # External error in pinv
        reinit!(csv3, [Vec((-1.0,-1.0,0.0)), Vec((1.0,-1.0,0.0)), Vec((1.0,1.0,0.0)), Vec((-1.0,1.0,0.0))])
        @test_call skip=true reinit!(csv3, [Vec((-1.0,-1.0,0.0)), Vec((1.0,-1.0,0.0)), Vec((1.0,1.0,0.0)), Vec((-1.0,1.0,0.0))]) # External error in pinv
        # Test spatial interpolation
        @test spatial_coordinate(csv2, 1, [Vec((-1.0,-1.0)), Vec((1.0,-1.0)), Vec((1.0,1.0)), Vec((-1.0,1.0))]) == Vec{2}((0.0, 0.0))
        @test spatial_coordinate(csv3, 1, [Vec((-1.0,-1.0,0.0)), Vec((1.0,-1.0,0.0)), Vec((1.0,1.0,0.0)), Vec((-1.0,1.0,0.0))]) == Vec{3}((0.0, 0.0, 0.0))
        # Test volume
        @test getdetJdV(csv2, 1) == getdetJdV(csv3, 1)
        # Test evals
        @test function_value(csv2, 1, ue) == function_value(csv3, 1, ue)
        if vdim == 0
            @test function_gradient(csv2, 1, ue)[1:2] == function_gradient(csv3, 1, ue)[1:2]
            @test                                 0.0 == function_gradient(csv3, 1, ue)[3]
        else
            @test function_gradient(csv2, 1, ue)[:, 1:2] == function_gradient(csv3, 1, ue)[:, 1:2]
            @test                            zeros(vdim) == function_gradient(csv3, 1, ue)[:, 3]
        end
    end
end

@testset "CellValues constructor entry points" begin
    qr = QuadratureRule{RefTriangle}(1)
    
    for fun_ip in (Lagrange{RefTriangle, 1}(), Lagrange{RefTriangle, 2}()^2)
        value_type(T) = fun_ip isa ScalarInterpolation ? T : Vec{2, T}
        grad_type(T) = fun_ip isa ScalarInterpolation ? Vec{2, T} : Tensor{2, 2, T, 4}
        # Quadrature + scalar function
        cv = CellValues(qr, fun_ip)
        @test Ferrite.shape_value_type(cv) == value_type(Float64)
        @test Ferrite.shape_gradient_type(cv) == grad_type(Float64)
        @test Ferrite.geometric_interpolation(cv) == Lagrange{RefTriangle, 1}()
        # Numeric type + quadrature + scalar function
        cv = CellValues(Float32, qr, fun_ip)
        @test Ferrite.shape_value_type(cv) == value_type(Float32)
        @test Ferrite.shape_gradient_type(cv) == grad_type(Float32)
        @test Ferrite.geometric_interpolation(cv) == Lagrange{RefTriangle, 1}()
        for geo_ip in (Lagrange{RefTriangle, 2}(), Lagrange{RefTriangle, 2}()^2)
            scalar_ip(ip) = ip isa VectorizedInterpolation ? ip.ip : ip
            # Quadrature + scalar function + geo
            cv = CellValues(qr, fun_ip, geo_ip)
            @test Ferrite.shape_value_type(cv) == value_type(Float64)
            @test Ferrite.shape_gradient_type(cv) == grad_type(Float64)
            @test Ferrite.geometric_interpolation(cv) == scalar_ip(geo_ip)
            # Numeric type + quadrature + scalar function + scalar geo
            cv = CellValues(Float32, qr, fun_ip, geo_ip)
            @test Ferrite.shape_value_type(cv) == value_type(Float32)
            @test Ferrite.shape_gradient_type(cv) == grad_type(Float32)
            @test Ferrite.geometric_interpolation(cv) == scalar_ip(geo_ip)
        end
        x = Ferrite.reference_coordinates(fun_ip)
        @test_call reinit!(cv, x)
    end
end

@testset "show" begin
    cv_quad = CellValues(QuadratureRule{RefQuadrilateral}(2), Lagrange{RefQuadrilateral,2}()^2)
    showstring = sprint(show, MIME"text/plain"(), cv_quad)
    @test startswith(showstring, "CellValues(vdim=2, rdim=2, and sdim=2): 4 quadrature points")
    @test contains(showstring, "Function interpolation: Lagrange{RefQuadrilateral, 2}()^2")

    cv_wedge = CellValues(QuadratureRule{RefPrism}(2), Lagrange{RefPrism,2}())
    showstring = sprint(show, MIME"text/plain"(), cv_wedge)
    @test startswith(showstring, "CellValues(scalar, rdim=3, and sdim=3): 5 quadrature points")
    @test contains(showstring, "Function interpolation: Lagrange{RefPrism, 2}()")

    pv = PointValues(cv_wedge)
    pv_showstring = sprint(show, MIME"text/plain"(), pv)
    @test startswith(pv_showstring, "PointValues containing")
    @test contains(pv_showstring, "Function interpolation: Lagrange{RefPrism, 2}()")
end

@testset "CustomCellValues" begin
    
    @testset "SimpleCellValues" begin
        include(joinpath(@__DIR__, "../docs/src/topics/SimpleCellValues_literate.jl"))
    end
    
    @testset "TestCustomCellValues" begin
    
        struct TestCustomCellValues{CV<:CellValues} <: Ferrite.AbstractValues
            cv::CV
        end
        # Check that the list in devdocs/FEValues.md is true
        # If changes are made that makes the following tests fails,
        # the devdocs should be updated accordingly.
        for op = (:shape_value, :shape_gradient, :getnquadpoints, :getnbasefunctions, :geometric_value, :getngeobasefunctions)
            @eval Ferrite.$op(cv::TestCustomCellValues, args...; kwargs...) = Ferrite.$op(cv.cv, args...; kwargs...)
        end
        ip = Lagrange{RefQuadrilateral,1}()^2
        qr = QuadratureRule{RefQuadrilateral}(2)
        cv = CellValues(qr, ip)
        grid = generate_grid(Quadrilateral, (1,1))
        x = getcoordinates(grid, 1)
        cell = getcells(grid, 1)
        reinit!(cv, cell, x)
        ae = rand(getnbasefunctions(cv))
        q_point = rand(1:getnquadpoints(cv))
        cv_custom = TestCustomCellValues(cv)
        for fun in (function_value, function_gradient, 
                        function_divergence, function_symmetric_gradient, function_curl)
            @test fun(cv_custom, q_point, ae) == fun(cv, q_point, ae)
        end
        @test spatial_coordinate(cv_custom, q_point, x) == spatial_coordinate(cv, q_point, x)
    end
end

end # of testset<|MERGE_RESOLUTION|>--- conflicted
+++ resolved
@@ -61,13 +61,9 @@
         T = eltype(quad_rule.weights)
         geom_interpol = scalar_interpol # Tests below assume this
         n_basefunc_base = getnbasefunctions(scalar_interpol)
-<<<<<<< HEAD
-        cv = @inferred CellValues(quad_rule, func_interpol, geom_interpol)
-=======
         update_gradients = true
         update_hessians = (DiffOrder==2 && Ferrite.getorder(func_interpol) > 1)
         cv = CellValues(quad_rule, func_interpol, geom_interpol; update_gradients, update_hessians)
->>>>>>> 7997f530
         ndim = Ferrite.getdim(func_interpol)
         n_basefuncs = getnbasefunctions(func_interpol)
 
