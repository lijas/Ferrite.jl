cell_to_vtkcell(::Type{Line}) = VTKCellTypes.VTK_LINE
cell_to_vtkcell(::Type{QuadraticLine}) = VTKCellTypes.VTK_QUADRATIC_EDGE

cell_to_vtkcell(::Type{Quadrilateral}) = VTKCellTypes.VTK_QUAD
cell_to_vtkcell(::Type{QuadraticQuadrilateral}) = VTKCellTypes.VTK_BIQUADRATIC_QUAD
cell_to_vtkcell(::Type{Triangle}) = VTKCellTypes.VTK_TRIANGLE
cell_to_vtkcell(::Type{QuadraticTriangle}) = VTKCellTypes.VTK_QUADRATIC_TRIANGLE
cell_to_vtkcell(::Type{SerendipityQuadraticQuadrilateral}) = VTKCellTypes.VTK_QUADRATIC_QUAD

cell_to_vtkcell(::Type{Hexahedron}) = VTKCellTypes.VTK_HEXAHEDRON
cell_to_vtkcell(::Type{SerendipityQuadraticHexahedron}) = VTKCellTypes.VTK_QUADRATIC_HEXAHEDRON
cell_to_vtkcell(::Type{QuadraticHexahedron}) = VTKCellTypes.VTK_TRIQUADRATIC_HEXAHEDRON
cell_to_vtkcell(::Type{Tetrahedron}) = VTKCellTypes.VTK_TETRA
cell_to_vtkcell(::Type{QuadraticTetrahedron}) = VTKCellTypes.VTK_QUADRATIC_TETRA
cell_to_vtkcell(::Type{Wedge}) = VTKCellTypes.VTK_WEDGE
cell_to_vtkcell(::Type{Pyramid}) = VTKCellTypes.VTK_PYRAMID

nodes_to_vtkorder(cell::AbstractCell) = collect(cell.nodes)
<<<<<<< HEAD
nodes_to_vtkorder(cell::Pyramid) = cell.nodes[[1,2,4,3,5]]
=======
nodes_to_vtkorder(cell::QuadraticHexahedron) = [
    cell.nodes[1], # faces
    cell.nodes[2],
    cell.nodes[3],
    cell.nodes[4],
    cell.nodes[5],
    cell.nodes[6],
    cell.nodes[7],
    cell.nodes[8],
    cell.nodes[9], # edges
    cell.nodes[10],
    cell.nodes[11],
    cell.nodes[12],
    cell.nodes[13],
    cell.nodes[14],
    cell.nodes[15],
    cell.nodes[16],
    cell.nodes[17],
    cell.nodes[18],
    cell.nodes[19],
    cell.nodes[20],
    cell.nodes[25], # faces
    cell.nodes[23],
    cell.nodes[22],
    cell.nodes[24],
    cell.nodes[21],
    cell.nodes[26],
    cell.nodes[27], # interior
]
>>>>>>> fd4cfd39

"""
    vtk_grid(filename::AbstractString, grid::Grid; kwargs...)
    vtk_grid(filename::AbstractString, dh::DofHandler; kwargs...)

Create a unstructured VTK grid from `grid` (alternatively from the `grid` stored in `dh`). 
Return a `DatasetFile` that data can be appended to, see 
[`vtk_point_data`](@ref) and [`vtk_cell_data`](@ref).
The keyword arguments are forwarded to `WriteVTK.vtk_grid`, see 
[Data Formatting Options](https://juliavtk.github.io/WriteVTK.jl/stable/grids/syntax/#Data-formatting-options)
"""
function WriteVTK.vtk_grid(filename::AbstractString, grid::Grid{dim,C,T}; kwargs...) where {dim,C,T}
    cls = MeshCell[]
    for cell in getcells(grid)
        celltype = Ferrite.cell_to_vtkcell(typeof(cell))
        push!(cls, MeshCell(celltype, nodes_to_vtkorder(cell)))
    end
    coords = reshape(reinterpret(T, getnodes(grid)), (dim, getnnodes(grid)))
    return vtk_grid(filename, coords, cls; kwargs...)
end
function WriteVTK.vtk_grid(filename::AbstractString, dh::AbstractDofHandler; kwargs...)
    vtk_grid(filename, get_grid(dh); kwargs...)
end

function toparaview!(v, x::Vec{D}) where D
    v[1:D] .= x
end
function toparaview!(v, x::SecondOrderTensor{D}) where D
    tovoigt!(v, x)
end

"""
    vtk_point_data(vtk, data::Vector{<:AbstractTensor}, name)

Write the tensor field `data` to the vtk file. Two-dimensional tensors are padded with zeros.

For second order tensors the following indexing ordering is used:
`[11, 22, 33, 23, 13, 12, 32, 31, 21]`. This is the default Voigt order in Tensors.jl.
"""
function WriteVTK.vtk_point_data(
    vtk::WriteVTK.DatasetFile,
    data::Vector{S},
    name::AbstractString
    ) where {O, D, T, M, S <: Union{Tensor{O, D, T, M}, SymmetricTensor{O, D, T, M}}}
    noutputs = S <: Vec{2} ? 3 : M # Pad 2D Vec to 3D
    npoints = length(data)
    out = zeros(T, noutputs, npoints)
    for i in 1:npoints
        toparaview!(@view(out[:, i]), data[i])
    end
    return vtk_point_data(vtk, out, name; component_names=component_names(S))
end

function component_names(::Type{S}) where S
    names =
        S <:             Vec{1}   ? ["x"] :
        S <:             Vec      ? ["x", "y", "z"] : # Pad 2D Vec to 3D
        S <:          Tensor{2,1} ? ["xx"] :
        S <: SymmetricTensor{2,1} ? ["xx"] :
        S <:          Tensor{2,2} ? ["xx", "yy", "xy", "yx"] :
        S <: SymmetricTensor{2,2} ? ["xx", "yy", "xy"] :
        S <:          Tensor{2,3} ? ["xx", "yy", "zz", "yz", "xz", "xy", "zy", "zx", "yx"] :
        S <: SymmetricTensor{2,3} ? ["xx", "yy", "zz", "yz", "xz", "xy"] :
                                    nothing
    return names
end

function vtk_nodeset(vtk::WriteVTK.DatasetFile, grid::Grid{dim}, nodeset::String) where {dim}
    z = zeros(getnnodes(grid))
    z[collect(getnodeset(grid, nodeset))] .= 1.0
    vtk_point_data(vtk, z, nodeset)
end

"""
    vtk_cellset(vtk, grid::Grid)

Export all cell sets in the grid. Each cell set is exported with
`vtk_cell_data` with value 1 if the cell is in the set, and 0 otherwise.
"""
function vtk_cellset(vtk::WriteVTK.DatasetFile, grid::AbstractGrid, cellsets=keys(grid.cellsets))
    z = zeros(getncells(grid))
    for cellset in cellsets
        z .= 0.0
        z[collect(getcellset(grid, cellset))] .= 1.0
        vtk_cell_data(vtk, z, cellset)
    end
    return vtk
end

"""
    vtk_cellset(vtk, grid::Grid, cellset::String)

Export the cell set specified by `cellset` as cell data with value 1 if
the cell is in the set and 0 otherwise.
"""
vtk_cellset(vtk::WriteVTK.DatasetFile, grid::AbstractGrid, cellset::String) =
    vtk_cellset(vtk, grid, [cellset])


function WriteVTK.vtk_point_data(vtkfile, dh::AbstractDofHandler, u::Vector, suffix="")

    fieldnames = Ferrite.getfieldnames(dh)  # all primary fields

    for name in fieldnames
        data = _evaluate_at_grid_nodes(dh, u, name, #=vtk=# Val(true))
        vtk_point_data(vtkfile, data, string(name, suffix))
    end

    return vtkfile
end<|MERGE_RESOLUTION|>--- conflicted
+++ resolved
@@ -16,9 +16,7 @@
 cell_to_vtkcell(::Type{Pyramid}) = VTKCellTypes.VTK_PYRAMID
 
 nodes_to_vtkorder(cell::AbstractCell) = collect(cell.nodes)
-<<<<<<< HEAD
 nodes_to_vtkorder(cell::Pyramid) = cell.nodes[[1,2,4,3,5]]
-=======
 nodes_to_vtkorder(cell::QuadraticHexahedron) = [
     cell.nodes[1], # faces
     cell.nodes[2],
@@ -48,7 +46,6 @@
     cell.nodes[26],
     cell.nodes[27], # interior
 ]
->>>>>>> fd4cfd39
 
 """
     vtk_grid(filename::AbstractString, grid::Grid; kwargs...)
