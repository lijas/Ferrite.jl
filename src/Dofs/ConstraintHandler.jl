--- conflicted
+++ resolved
@@ -229,11 +229,7 @@
 end
 
 # for faces
-<<<<<<< HEAD
-function _update!(values::Vector{Float64}, f::Function, faces::IndexSet, field::Symbol, local_face_dofs::Vector{Int}, local_face_dofs_offset::Vector{Int},
-=======
 function _update!(values::Vector{Float64}, f::Function, faces::IndexSets, field::Symbol, local_face_dofs::Vector{Int}, local_face_dofs_offset::Vector{Int},
->>>>>>> c03e7643
                   components::Vector{Int}, dh::AbstractDofHandler, facevalues::BCValues,
                   dofmapping::Dict{Int,Int}, time::T) where {T}
 
@@ -433,11 +429,7 @@
     return ch
 end
 
-<<<<<<< HEAD
-function _check_cellset_dirichlet(cellset::Set{Int}, faceset::IndexSet)
-=======
 function _check_cellset_dirichlet(cellset::Set{Int}, faceset::IndexSets)
->>>>>>> c03e7643
     for (cellid, faceidx) in faceset
         if !(cellid in cellset)
             error("You are trying to add a constraint to a face that is not in the cellset of the fieldhandler.")
