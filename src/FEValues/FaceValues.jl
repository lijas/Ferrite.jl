"""
    FaceValues([::Type{T}], quad_rule::FaceQuadratureRule, func_interpol::Interpolation, [geom_interpol::Interpolation])

A `FaceValues` object facilitates the process of evaluating values of shape functions, gradients of shape functions,
values of nodal functions, gradients and divergences of nodal functions etc. on the faces of finite elements.

**Arguments:**

* `T`: an optional argument (default to `Float64`) to determine the type the internal data is stored as.
* `quad_rule`: an instance of a [`FaceQuadratureRule`](@ref)
* `func_interpol`: an instance of an [`Interpolation`](@ref) used to interpolate the approximated function
* `geom_interpol`: an optional instance of an [`Interpolation`](@ref) which is used to interpolate the geometry.
  By default linear Lagrange interpolation is used.

**Common methods:**

* [`reinit!`](@ref)
* [`getnquadpoints`](@ref)
* [`getdetJdV`](@ref)

* [`shape_value`](@ref)
* [`shape_gradient`](@ref)
* [`shape_symmetric_gradient`](@ref)
* [`shape_divergence`](@ref)

* [`function_value`](@ref)
* [`function_gradient`](@ref)
* [`function_symmetric_gradient`](@ref)
* [`function_divergence`](@ref)
* [`spatial_coordinate`](@ref)
"""
FaceValues

struct FaceValues{FV, GM, FQR, detT, nT, V_FV<:AbstractVector{FV}, V_GM<:AbstractVector{GM}} <: AbstractFaceValues
    fun_values::V_FV  # AbstractVector{FunctionValues}
    geo_mapping::V_GM # AbstractVector{GeometryMapping}
    fqr::FQR          # FaceQuadratureRule
    detJdV::detT      # AbstractVector{<:Number}
    normals::nT       # AbstractVector{<:Vec}
    current_face::ScalarWrapper{Int}
end

function FaceValues(::Type{T}, fqr::FaceQuadratureRule, ip_fun::Interpolation, ip_geo::VectorizedInterpolation{sdim} = default_geometric_interpolation(ip_fun); 
<<<<<<< HEAD
        update_gradients::Bool = true, update_hessians::Bool = false) where {T,sdim} 
    
    FunDiffOrder = convert(Int, update_gradients) # Logic must change when supporting update_hessian kwargs
    FunDiffOrder += convert(Int, update_hessians) # Logic must change when supporting update_hessian kwargs
=======
        update_gradients::Union{Bool,Nothing} = nothing) where {T,sdim} 
    
    FunDiffOrder = update_gradients === nothing ? 1 : convert(Int, update_gradients) # Logic must change when supporting update_hessian kwargs
>>>>>>> 8e92196a
    GeoDiffOrder = max(required_geo_diff_order(mapping_type(ip_fun), FunDiffOrder), 1)
    # Not sure why the type-asserts are required here but not for CellValues, 
    # but they solve the type-instability for FaceValues
    geo_mapping = [GeometryMapping{GeoDiffOrder}(T, ip_geo.ip, qr) for qr in fqr.face_rules]::Vector{<:GeometryMapping{GeoDiffOrder}}
    fun_values = [FunctionValues{FunDiffOrder}(T, ip_fun, qr, ip_geo) for qr in fqr.face_rules]::Vector{<:FunctionValues{FunDiffOrder}}
    max_nquadpoints = maximum(qr->length(getweights(qr)), fqr.face_rules)
    detJdV  = fill(T(NaN), max_nquadpoints)
    normals = fill(zero(Vec{sdim, T}) * T(NaN), max_nquadpoints)
    return FaceValues(fun_values, geo_mapping, fqr, detJdV, normals, ScalarWrapper(1))
end

FaceValues(qr::FaceQuadratureRule, ip::Interpolation, args...; kwargs...) = FaceValues(Float64, qr, ip, args...; kwargs...)
function FaceValues(::Type{T}, qr::FaceQuadratureRule, ip::Interpolation, ip_geo::ScalarInterpolation; kwargs...) where T
    return FaceValues(T, qr, ip, VectorizedInterpolation(ip_geo); kwargs...)
end

function Base.copy(fv::FaceValues)
    fun_values = map(copy, fv.fun_values)
    geo_mapping = map(copy, fv.geo_mapping)
    return FaceValues(fun_values, geo_mapping, copy(fv.fqr), copy(fv.detJdV), copy(fv.normals), copy(fv.current_face))
end

getngeobasefunctions(fv::FaceValues) = getngeobasefunctions(get_geo_mapping(fv))
getnbasefunctions(fv::FaceValues) = getnbasefunctions(get_fun_values(fv))
getnquadpoints(fv::FaceValues) = @inbounds getnquadpoints(fv.fqr, getcurrentface(fv))
@propagate_inbounds getdetJdV(fv::FaceValues, q_point) = fv.detJdV[q_point]

shape_value_type(fv::FaceValues) = shape_value_type(get_fun_values(fv))
shape_gradient_type(fv::FaceValues) = shape_gradient_type(get_fun_values(fv))
function_interpolation(fv::FaceValues) = function_interpolation(get_fun_values(fv))
function_difforder(fv::FaceValues) = function_difforder(get_fun_values(fv))
geometric_interpolation(fv::FaceValues) = geometric_interpolation(get_geo_mapping(fv))

get_geo_mapping(fv::FaceValues) = @inbounds fv.geo_mapping[getcurrentface(fv)]
@propagate_inbounds geometric_value(fv::FaceValues, args...) = geometric_value(get_geo_mapping(fv), args...)

get_fun_values(fv::FaceValues) = @inbounds fv.fun_values[getcurrentface(fv)]

@propagate_inbounds shape_value(fv::FaceValues, q_point::Int, i::Int) = shape_value(get_fun_values(fv), q_point, i)
@propagate_inbounds shape_gradient(fv::FaceValues, q_point::Int, i::Int) = shape_gradient(get_fun_values(fv), q_point, i)
@propagate_inbounds shape_hessian(fv::FaceValues, q_point::Int, i::Int) = shape_hessian(get_fun_values(fv), q_point, i)
@propagate_inbounds shape_symmetric_gradient(fv::FaceValues, q_point::Int, i::Int) = shape_symmetric_gradient(get_fun_values(fv), q_point, i)

"""
    getcurrentface(fv::FaceValues)

Return the current active face of the `FaceValues` object (from last `reinit!`).
"""
getcurrentface(fv::FaceValues) = fv.current_face[]

"""
    getnormal(fv::FaceValues, qp::Int)

Return the normal at the quadrature point `qp` for the active face of the
`FaceValues` object(from last `reinit!`).
"""
getnormal(fv::FaceValues, qp::Int) = fv.normals[qp]

nfaces(fv::FaceValues) = length(fv.geo_mapping)

function set_current_face!(fv::FaceValues, face_nr::Int)
    # Checking face_nr before setting current_face allows us to use @inbounds 
    # when indexing by getcurrentface(fv) in other places!
    checkbounds(Bool, 1:nfaces(fv), face_nr) || throw(ArgumentError("Face index out of range."))
    fv.current_face[] = face_nr
end

@inline function reinit!(fv::FaceValues, x::AbstractVector, face_nr::Int)
    return reinit!(fv, nothing, x, face_nr)
end

function reinit!(fv::FaceValues, cell::Union{AbstractCell, Nothing}, x::AbstractVector{Vec{dim, T}}, face_nr::Int) where {dim, T}
    check_reinit_sdim_consistency(:FaceValues, shape_gradient_type(fv), eltype(x))
    set_current_face!(fv, face_nr)
    n_geom_basefuncs = getngeobasefunctions(fv)
    if !checkbounds(Bool, x, 1:n_geom_basefuncs) || length(x) != n_geom_basefuncs
        throw_incompatible_coord_length(length(x), n_geom_basefuncs)
    end
    
    geo_mapping = get_geo_mapping(fv)
    fun_values = get_fun_values(fv)

    if cell === nothing && !isa(mapping_type(fun_values), IdentityMapping)
        throw(ArgumentError("The cell::AbstractCell input is required to reinit! non-identity function mappings"))
    end

    @inbounds for (q_point, w) in pairs(getweights(fv.fqr, face_nr))
        mapping = calculate_mapping(geo_mapping, q_point, x)
        J = getjacobian(mapping)
        # See the `Ferrite.embedded_det` docstring for more background
        weight_norm = weighted_normal(J, getrefshape(geo_mapping.ip), face_nr)
        detJ = norm(weight_norm)
        detJ > 0.0 || throw_detJ_not_pos(detJ)
        @inbounds fv.detJdV[q_point] = detJ * w
        @inbounds fv.normals[q_point] = weight_norm / norm(weight_norm)       
        apply_mapping!(fun_values, q_point, mapping, cell)
    end
end

function Base.show(io::IO, d::MIME"text/plain", fv::FaceValues)
    ip_geo = geometric_interpolation(fv)
    rdim = getdim(ip_geo)
    vdim = isa(shape_value(fv, 1, 1), Vec) ? length(shape_value(fv, 1, 1)) : 0
    sdim = length(shape_gradient(fv, 1, 1)) ÷ length(shape_value(fv, 1, 1))
    vstr = vdim==0 ? "scalar" : "vdim=$vdim"
    print(io, "FaceValues(", vstr, ", rdim=$rdim, sdim=$sdim): ")
    nqp = getnquadpoints.(fv.fqr.face_rules)
    if all(n==first(nqp) for n in nqp)
        println(io, first(nqp), " quadrature points per face")
    else
        println(io, tuple(nqp...), " quadrature points on each face")
    end
    print(io, " Function interpolation: "); show(io, d, function_interpolation(fv))
    print(io, "\nGeometric interpolation: "); show(io, d, ip_geo^sdim)
end

"""
    BCValues(func_interpol::Interpolation, geom_interpol::Interpolation, boundary_type::Union{Type{<:BoundaryIndex}})

`BCValues` stores the shape values at all faces/edges/vertices (depending on `boundary_type`) for the geomatric interpolation (`geom_interpol`),
for each dof-position determined by the `func_interpol`. Used mainly by the `ConstrainHandler`.
"""
struct BCValues{T}
    M::Array{T,3}
    nqp::Array{Int}
    current_entity::ScalarWrapper{Int}
end

BCValues(func_interpol::Interpolation, geom_interpol::Interpolation, boundary_type::Type{<:BoundaryIndex} = Ferrite.FaceIndex) =
    BCValues(Float64, func_interpol, geom_interpol, boundary_type)

function BCValues(::Type{T}, func_interpol::Interpolation{refshape}, geom_interpol::Interpolation{refshape}, boundary_type::Type{<:BoundaryIndex} = Ferrite.FaceIndex) where {T,dim,refshape <: AbstractRefShape{dim}}
    # set up quadrature rules for each boundary entity with dof-positions
    # (determined by func_interpol) as the quadrature points
    interpolation_coords = reference_coordinates(func_interpol)

    qrs = QuadratureRule{refshape,T,dim}[]
    for boundarydofs in dirichlet_boundarydof_indices(boundary_type)(func_interpol)
        dofcoords = Vec{dim,T}[]
        for boundarydof in boundarydofs
            push!(dofcoords, interpolation_coords[boundarydof])
        end
        qrf = QuadratureRule{refshape,T}(fill(T(NaN), length(dofcoords)), dofcoords) # weights will not be used
        push!(qrs, qrf)
    end

    n_boundary_entities = length(qrs)
    n_qpoints = n_boundary_entities == 0 ? 0 : maximum(qr->length(getweights(qr)), qrs) # Bound number of qps correctly.
    n_geom_basefuncs = getnbasefunctions(geom_interpol)
    M   = fill(zero(T) * T(NaN), n_geom_basefuncs, n_qpoints, n_boundary_entities)
    nqp = zeros(Int,n_boundary_entities)

    for n_boundary_entity in 1:n_boundary_entities
        for (qp, ξ) in pairs(qrs[n_boundary_entity].points)
            shape_values!(@view(M[:, qp, n_boundary_entity]), geom_interpol, ξ)
        end
        nqp[n_boundary_entity] = length(qrs[n_boundary_entity].points)
    end

    BCValues{T}(M, nqp, ScalarWrapper(0))
end

getnquadpoints(bcv::BCValues) = bcv.nqp[bcv.current_entity.x]
function spatial_coordinate(bcv::BCValues, q_point::Int, xh::AbstractVector{Vec{dim,T}}) where {dim,T}
    n_base_funcs = size(bcv.M, 1)
    length(xh) == n_base_funcs || throw_incompatible_coord_length(length(xh), n_base_funcs)
    x = zero(Vec{dim,T})
    face = bcv.current_entity[]
    @inbounds for i in 1:n_base_funcs
        x += bcv.M[i,q_point,face] * xh[i] # geometric_value(fe_v, q_point, i) * xh[i]
    end
    return x
end<|MERGE_RESOLUTION|>--- conflicted
+++ resolved
@@ -41,16 +41,15 @@
 end
 
 function FaceValues(::Type{T}, fqr::FaceQuadratureRule, ip_fun::Interpolation, ip_geo::VectorizedInterpolation{sdim} = default_geometric_interpolation(ip_fun); 
-<<<<<<< HEAD
-        update_gradients::Bool = true, update_hessians::Bool = false) where {T,sdim} 
-    
-    FunDiffOrder = convert(Int, update_gradients) # Logic must change when supporting update_hessian kwargs
-    FunDiffOrder += convert(Int, update_hessians) # Logic must change when supporting update_hessian kwargs
-=======
-        update_gradients::Union{Bool,Nothing} = nothing) where {T,sdim} 
-    
-    FunDiffOrder = update_gradients === nothing ? 1 : convert(Int, update_gradients) # Logic must change when supporting update_hessian kwargs
->>>>>>> 8e92196a
+    update_gradients::Union{Bool,Nothing} = nothing, 
+    update_hessians::Union{Bool,Nothing} = nothing) where T 
+
+    _update_gradients = update_gradients === nothing ? true : update_gradients
+    _update_hessians  = update_hessians  === nothing ? true : update_hessians
+    _update_hessians && @assert _update_gradients
+
+    FunDiffOrder  = convert(Int, _update_gradients) 
+    FunDiffOrder += convert(Int, _update_hessians) 
     GeoDiffOrder = max(required_geo_diff_order(mapping_type(ip_fun), FunDiffOrder), 1)
     # Not sure why the type-asserts are required here but not for CellValues, 
     # but they solve the type-instability for FaceValues
